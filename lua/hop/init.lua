local M = {}

-- Ensure options are sound.
--
-- Some options cannot be used together. For instance, multi_windows and current_line_only don’t really make sense used
-- together. This function will notify the user of such ill-formed configurations.
---@param opts Options
local function check_opts(opts)
  if not opts then
    return
  end

  if vim.version.cmp({ 0, 10, 0 }, vim.version()) < 0 then
    local hint = require('hop.hint')
    opts.hint_type = hint.HintType.OVERLAY
  end

  if opts.multi_windows and opts.current_line_only then
    vim.notify('Cannot use current_line_only across multiple windows', vim.log.levels.WARN)
  end
  if vim.api.nvim_get_mode().mode ~= 'n' then
    opts.multi_windows = false
  end
end

-- Allows to override global options with user local overrides.
---@param opts Options
---@return Options
local function override_opts(opts)
  check_opts(opts)
  return setmetatable(opts or {}, { __index = M.opts })
end

-- Display error messages.
---@param msg string
---@param teasing boolean
local function eprintln(msg, teasing)
  if teasing then
    vim.api.nvim_echo({ { msg, 'Error' } }, true, {})
  end
end

---@param jump_target JumpTargetModule
---@param opts Options
---@return function
local function getGenerator(jump_target, opts)
  if opts.current_line_only then
    return jump_target.jump_targets_for_current_line
  end
  return jump_target.jump_targets_by_scanning_lines
end

-- Create hint state
---@param opts Options
---@return HintState
local function create_hint_state(opts)
  local window = require('hop.window')
  ---@type HintState
  local hint_state = {}

  -- get all window's context and buffer list
  hint_state.all_ctxs = window.get_window_context(opts.multi_windows, opts.excluded_filetypes)
  hint_state.buf_list = {}
  for _, bctx in ipairs(hint_state.all_ctxs) do
    hint_state.buf_list[#hint_state.buf_list + 1] = bctx.hbuf
    for _, wctx in ipairs(bctx.contexts) do
      window.clip_window_context(wctx, opts.direction)
    end
  end

  -- create the highlight groups; the highlight groups will allow us to clean everything at once when Hop quits
  hint_state.hl_ns = vim.api.nvim_create_namespace('hop_hl')
  hint_state.dim_ns = vim.api.nvim_create_namespace('hop_dim')

  -- backup namespaces of diagnostic
  if vim.version.gt(vim.version(), { 0, 5, 0 }) == 1 then
    hint_state.diag_ns = vim.diagnostic.get_namespaces()
  end

  -- Store users cursorline state
  hint_state.cursorline = vim.api.nvim_win_get_option(vim.api.nvim_get_current_win(), 'cursorline')

  return hint_state
end

-- A hack to prevent #57 by deleting twice the namespace (it’s super weird).
local function clear_namespace(buf_list, hl_ns)
  for _, buf in ipairs(buf_list) do
    if vim.api.nvim_buf_is_valid(buf) then
      vim.api.nvim_buf_clear_namespace(buf, hl_ns, 0, -1)
      vim.api.nvim_buf_clear_namespace(buf, hl_ns, 0, -1)
    end
  end
end

-- Set the highlight of unmatched lines of the buffer.
--
-- - hl_ns is the highlight namespace.
-- - top_line is the top line in the buffer to start highlighting at
-- - bottom_line is the bottom line in the buffer to stop highlighting at
---@param buf_handle number
---@param hl_ns number
---@param top_line number
---@param bottom_line number
---@param cursor_pos any[]
---@param direction HintDirection
---@param current_line_only boolean
local function set_unmatched_lines(buf_handle, hl_ns, top_line, bottom_line, cursor_pos, direction, current_line_only)
  local hint = require('hop.hint')
  local prio = require('hop.priority')

  local start_line = top_line
  local end_line = bottom_line
  local start_col = 0
  local end_col = nil

  if direction == hint.HintDirection.AFTER_CURSOR then
    start_col = cursor_pos[2]
  elseif direction == hint.HintDirection.BEFORE_CURSOR then
    end_line = bottom_line - 1
    if cursor_pos[2] ~= 0 then
      end_col = cursor_pos[2]
    end
  end

  if current_line_only then
    if direction == hint.HintDirection.BEFORE_CURSOR then
      start_line = cursor_pos[1] - 1
      end_line = cursor_pos[1] - 1
    else
      start_line = cursor_pos[1] - 1
      end_line = cursor_pos[1]
    end
  end

  local extmark_options = {
    end_line = end_line,
    hl_group = 'HopUnmatched',
    hl_eol = true,
    priority = prio.DIM_PRIO,
  }

  if end_col then
    local current_line = vim.api.nvim_buf_get_lines(buf_handle, cursor_pos[1] - 1, cursor_pos[1], true)[1]
    local current_width = vim.fn.strdisplaywidth(current_line)

    if end_col > current_width then
      end_col = current_width
    end

    extmark_options.end_col = end_col
  end

<<<<<<< HEAD
  vim.api.nvim_buf_set_extmark(buf_handle, hl_ns, start_line, start_col, extmark_options)
=======
  vim.api.nvim_buf_set_extmark(buf_handle, hl_ns, start_line, start_col - 1,
                               extmark_options)
>>>>>>> f095a9ed
end

-- Dim everything out to prepare the Hop session for all windows.
---@param hint_state HintState
---@param opts Options
local function apply_dimming(hint_state, opts)
  local window = require('hop.window')

  if not opts.dim_unmatched then
    return
  end

  for _, bctx in ipairs(hint_state.all_ctxs) do
    for _, wctx in ipairs(bctx.contexts) do
      window.clip_window_context(wctx, opts.direction)
      -- dim everything out, add the virtual cursor and hide diagnostics
      set_unmatched_lines(
        bctx.hbuf,
        hint_state.dim_ns,
        wctx.top_line,
        wctx.bot_line,
        wctx.cursor_pos,
        opts.direction,
        opts.current_line_only
      )
    end

    if vim.version.gt(vim.version(), { 0, 5, 0 }) == 1 then
      for ns in pairs(hint_state.diag_ns) do
        vim.diagnostic.show(ns, bctx.hbuf, nil, { virtual_text = false })
      end
    end
  end
end

-- Add the virtual cursor, taking care to handle the cases where:
-- - the virtualedit option is being used and the cursor is in a
--   tab character or past the end of the line
-- - the current line is empty
-- - there are multibyte characters on the line
---@param ns number
local function add_virt_cur(ns)
  local prio = require('hop.priority')

  local cur_info = vim.fn.getcurpos()
  local cur_row = cur_info[2] - 1
  local cur_col = cur_info[3] - 1 -- this gives cursor column location, in bytes
  local cur_offset = cur_info[4]
  local virt_col = cur_info[5] - 1
  local cur_line = vim.api.nvim_get_current_line()

  -- toggle cursorline off if currently set
  local cursorline_info = vim.api.nvim_win_get_option(vim.api.nvim_get_current_win(), 'cursorline')
  if cursorline_info == true then
    vim.api.nvim_win_set_option(vim.api.nvim_get_current_win(), 'cursorline', false)
  end

  -- first check to see if cursor is in a tab char or past end of line
  if cur_offset ~= 0 then
    vim.api.nvim_buf_set_extmark(0, ns, cur_row, cur_col, {
      virt_text = { { '█', 'Normal' } },
      virt_text_win_col = virt_col,
      priority = prio.CURSOR_PRIO,
    })
    -- otherwise check to see if cursor is at end of line or on empty line
  elseif #cur_line == cur_col then
    vim.api.nvim_buf_set_extmark(0, ns, cur_row, cur_col, {
      virt_text = { { '█', 'Normal' } },
      virt_text_pos = 'overlay',
      priority = prio.CURSOR_PRIO,
    })
  else
    vim.api.nvim_buf_set_extmark(0, ns, cur_row, cur_col, {
      -- end_col must be column of next character, in bytes
      end_col = vim.fn.byteidx(cur_line, vim.fn.charidx(cur_line, cur_col) + 1),
      hl_group = 'HopCursor',
      priority = prio.CURSOR_PRIO,
    })
  end
end

-- Get pattern from input for hint and preview
---@param prompt string
---@param maxchar? number
---@param opts? Options
---@return string?
function M.get_input_pattern(prompt, maxchar, opts)
  local hint = require('hop.hint')
  local jump_target = require('hop.jump_target')

  local hs = {}
  if opts then
    hs = create_hint_state(opts)
    hs.preview_ns = vim.api.nvim_create_namespace('hop_preview')
    apply_dimming(hs, opts)
    add_virt_cur(hs.hl_ns)
  end

  local K_Esc = vim.api.nvim_replace_termcodes('<Esc>', true, false, true)
  local K_BS = vim.api.nvim_replace_termcodes('<BS>', true, false, true)
  local K_C_H = vim.api.nvim_replace_termcodes('<C-H>', true, false, true)
  local K_CR = vim.api.nvim_replace_termcodes('<CR>', true, false, true)
  local K_NL = vim.api.nvim_replace_termcodes('<NL>', true, false, true)
  local pat_keys = {}
  ---@type string?
  local pat = ''

  while true do
    pat = vim.fn.join(pat_keys, '')
    if opts then
      clear_namespace(hs.buf_list, hs.preview_ns)
      if #pat > 0 then
        local ok, re = pcall(jump_target.regex_by_case_searching, pat, false, opts)
        if ok then
          local jump_target_gtr = jump_target.jump_targets_by_scanning_lines(re)
          local generated = jump_target_gtr(opts)
          hint.set_hint_preview(hs.preview_ns, generated.jump_targets)
        end
      end
    end
    vim.api.nvim_echo({}, false, {})
    vim.cmd('redraw')
    vim.api.nvim_echo({ { prompt, 'Question' }, { pat } }, false, {})

    local ok, key = pcall(vim.fn.getchar)
    if not ok then -- Interrupted by <C-c>
      pat = nil
      break
    end

    if type(key) == 'number' then
      key = vim.fn.nr2char(key)
    elseif key:byte() == 128 then
      -- It's a special key in string
    end

    if key == K_Esc then
      pat = nil
      break
    elseif key == K_CR or key == K_NL then
      break
    elseif key == K_BS or key == K_C_H then
      pat_keys[#pat_keys] = nil
    else
      pat_keys[#pat_keys + 1] = key
    end

    if maxchar and #pat_keys >= maxchar then
      pat = vim.fn.join(pat_keys, '')
      break
    end
  end

  if opts then
    clear_namespace(hs.buf_list, hs.preview_ns)
    -- quit only when got nothin for pattern to avoid blink of highlight
    if not pat then
      M.quit(hs)
    end
  end
  vim.api.nvim_echo({}, false, {})
  vim.cmd('redraw')
  return pat
end

-- Move the cursor at a given location.
--
-- Add option to shift cursor by column offset
--
-- This function will update the jump list.
function M.move_cursor_to(w, line, column, hint_offset, direction)
  -- If we do not ask for an offset jump, we don’t have to retrieve any additional lines because we will jump to the
  -- actual jump target. If we do want a jump with an offset, we need to retrieve the line the jump target lies in so
  -- that we can compute the offset correctly. This is linked to the fact that currently, Neovim doesn’s have an API to
  -- « offset something by N visual columns. »

  -- If it is pending for operator shift column to the right by 1
  if vim.api.nvim_get_mode().mode == 'no' and direction ~= 1 then
    column = column + 1
  end

  if hint_offset ~= nil and not (hint_offset == 0) then
    -- Add `hint_offset` based on `charidx`.
    local buf_line = vim.api.nvim_buf_get_lines(vim.api.nvim_win_get_buf(w), line - 1, line, false)[1]
    -- Since `charidx` returns -1 when `column` is the tail, subtract 1 and add 1 to the return value to get
    -- the correct value.
    local char_idx = vim.fn.charidx(buf_line, column - 1) + 1 + hint_offset
    column = vim.fn.byteidx(buf_line, char_idx)
  end

  -- update the jump list
  vim.cmd("normal! m'")
  vim.api.nvim_set_current_win(w)
  vim.api.nvim_win_set_cursor(w, { line, column })
end

function M.hint_with(jump_target_gtr, opts)
  M.hint_with_callback(jump_target_gtr, opts, function(jt)
    M.move_cursor_to(jt.window, jt.line + 1, jt.column - 1, opts.hint_offset, opts.direction)
  end)
end

function M.hint_with_callback(jump_target_gtr, opts, callback)
  local hint = require('hop.hint')

  if not M.initialized then
    vim.notify('Hop is not initialized; please call the setup function', 4)
    return
  end

  -- create hint state
  local hs = create_hint_state(opts)

  -- create jump targets
  local generated = jump_target_gtr(opts)
  local jump_target_count = #generated.jump_targets

  local target_idx = nil
  if jump_target_count == 0 then
    target_idx = 0
  elseif vim.v.count > 0 then
    target_idx = vim.v.count
  elseif jump_target_count == 1 and opts.jump_on_sole_occurrence then
    target_idx = 1
  end

  if target_idx ~= nil then
    local jt = generated.jump_targets[target_idx]
    if jt then
      callback(jt)
    else
      eprintln(' -> there’s no such thing we can see…', opts.teasing)
    end

    clear_namespace(hs.buf_list, hs.hl_ns)
    clear_namespace(hs.buf_list, hs.dim_ns)
    return
  end

  -- we have at least two targets, so generate hints to display
  hs.hints = hint.create_hints(generated.jump_targets, generated.indirect_jump_targets, opts)

  -- dim everything out, add the virtual cursor and hide diagnostics
  apply_dimming(hs, opts)
  add_virt_cur(hs.hl_ns)
  hint.set_hint_extmarks(hs.hl_ns, hs.hints, opts)
  vim.cmd('redraw')

  local h = nil
  while h == nil do
    local ok, key = pcall(vim.fn.getchar)
    if not ok then
      M.quit(hs)
      break
    end
    local not_special_key = true
    -- :h getchar(): "If the result of expr is a single character, it returns a
    -- number. Use nr2char() to convert it to a String." Also the result is a
    -- special key if it's a string and its first byte is 128.
    --
    -- Note of caution: Even though the result of `getchar()` might be a single
    -- character, that character might still be multiple bytes.
    if type(key) == 'number' then
      key = vim.fn.nr2char(key)
    elseif key:byte() == 128 then
      not_special_key = false
    end

    if not_special_key and opts.keys:find(key, 1, true) then
      -- If this is a key used in Hop (via opts.keys), deal with it in Hop
      h = M.refine_hints(key, hs, callback, opts)
      vim.cmd('redraw')
    else
      -- If it's not, quit Hop
      M.quit(hs)
      -- If the key captured via getchar() is not the quit_key, pass it through
      -- to nvim to be handled normally (including mappings)
      if key ~= vim.api.nvim_replace_termcodes(opts.quit_key, true, false, true) then
        vim.api.nvim_feedkeys(key, '', true)
      end
      break
    end
  end
end

-- Refine hints in the given buffer.
--
-- Refining hints allows to advance the state machine by one step. If a terminal step is reached, this function jumps to
-- the location. Otherwise, it stores the new state machine.
function M.refine_hints(key, hint_state, callback, opts)
  local hint = require('hop.hint')

  local h, hints = hint.reduce_hints(hint_state.hints, key)

  if h == nil then
    if #hints == 0 then
      eprintln('no remaining sequence starts with ' .. key, opts.teasing)
      return
    end

    hint_state.hints = hints

    clear_namespace(hint_state.buf_list, hint_state.hl_ns)
    hint.set_hint_extmarks(hint_state.hl_ns, hints, opts)
  else
    M.quit(hint_state)

    -- prior to jump, register the current position into the jump list
    vim.cmd("normal! m'")

    callback(h.jump_target)
    return h
  end
end

-- Quit Hop and delete its resources.
---@param hint_state HintState
function M.quit(hint_state)
  clear_namespace(hint_state.buf_list, hint_state.hl_ns)
  clear_namespace(hint_state.buf_list, hint_state.dim_ns)

  -- Restore users cursorline setting
  if hint_state.cursorline == true then
    vim.api.nvim_win_set_option(vim.api.nvim_get_current_win(), 'cursorline', true)
  end

  for _, buf in ipairs(hint_state.buf_list) do
    -- sometimes, buffers might be unloaded; that’s the case with floats for instance (we can invoke Hop from them but
    -- then they disappear); we need to check whether the buffer is still valid before trying to do anything else with
    -- it
    if vim.api.nvim_buf_is_valid(buf) and vim.version.gt(vim.version(), { 0, 5, 0 }) == 1 then
      for ns in pairs(hint_state.diag_ns) do
        vim.diagnostic.show(ns, buf)
      end
    end
  end
end

---@param opts Options
function M.hint_words(opts)
  local jump_target = require('hop.jump_target')

  opts = override_opts(opts)

  local generator = getGenerator(jump_target, opts)

  M.hint_with(generator(jump_target.regex_by_word_start()), opts)
end

function M.hint_camel_case(opts)
  local jump_target = require('hop.jump_target')

  opts = override_opts(opts)

  local generator = getGenerator(jump_target, opts)

  M.hint_with(generator(jump_target.regex_by_camel_case()), opts)
end

---@param opts Options
---@param pattern? string
function M.hint_patterns(opts, pattern)
  local jump_target = require('hop.jump_target')

  opts = override_opts(opts)

  -- The pattern to search is either retrieved from the (optional) argument
  -- or directly from user input.
  local pat
  if pattern then
    pat = pattern
  else
    vim.cmd('redraw')
    vim.fn.inputsave()
    pat = M.get_input_pattern('Hop pattern: ', nil, opts)
    vim.fn.inputrestore()
    if not pat then
      return
    end
  end

  if #pat == 0 then
    eprintln('-> empty pattern', opts.teasing)
    return
  end

  local generator = getGenerator(jump_target, opts)

  M.hint_with(generator(jump_target.regex_by_case_searching(pat, false, opts)), opts)
end

function M.hint_char1(opts)
  local jump_target = require('hop.jump_target')

  opts = override_opts(opts)

  local c = M.get_input_pattern('Hop 1 char: ', 1)
  if not c then
    return
  end

  local generator = getGenerator(jump_target, opts)

  M.hint_with(generator(jump_target.regex_by_case_searching(c, true, opts)), opts)
end

function M.hint_char2(opts)
  local jump_target = require('hop.jump_target')

  opts = override_opts(opts)

  local c = M.get_input_pattern('Hop 2 char: ', 2)
  if not c then
    return
  end

  local generator = getGenerator(jump_target, opts)

  M.hint_with(generator(jump_target.regex_by_case_searching(c, true, opts)), opts)
end

function M.hint_lines(opts)
  local jump_target = require('hop.jump_target')

  opts = override_opts(opts)

  local generator = getGenerator(jump_target, opts)

  M.hint_with(generator(jump_target.by_line_start()), opts)
end

function M.hint_vertical(opts)
  local hint = require('hop.hint')
  local jump_target = require('hop.jump_target')

  opts = override_opts(opts)
  -- only makes sense as end position given movement goal.
  opts.hint_position = hint.HintPosition.END

  local generator = getGenerator(jump_target, opts)

  M.hint_with(generator(jump_target.regex_by_vertical()), opts)
end

function M.hint_lines_skip_whitespace(opts)
  local jump_target = require('hop.jump_target')

  opts = override_opts(opts)

  local generator = getGenerator(jump_target, opts)

  M.hint_with(generator(jump_target.regex_by_line_start_skip_whitespace()), opts)
end

function M.hint_anywhere(opts)
  local jump_target = require('hop.jump_target')

  opts = override_opts(opts)

  local generator = getGenerator(jump_target, opts)

  M.hint_with(generator(jump_target.regex_by_anywhere()), opts)
end

-- Setup user settings.
function M.setup(opts)
  -- Look up keys in user-defined table with fallback to defaults.
  M.opts = setmetatable(opts or {}, { __index = require('hop.defaults') })
  M.initialized = true

  -- Insert the highlights and register the autocommand if asked to.
  local highlight = require('hop.highlight')
  highlight.insert_highlights()

  if M.opts.create_hl_autocmd then
    highlight.create_autocmd()
  end

  -- register Hop extensions, if any
  if M.opts.extensions ~= nil then
    for _, ext_name in pairs(opts.extensions) do
      local ok, extension = pcall(require, ext_name)
      if not ok then
        -- 4 is error; thanks Neovim… :(
        vim.notify(string.format('extension %s wasn’t correctly loaded', ext_name), 4)
      else
        if extension.register == nil then
          vim.notify(string.format('extension %s lacks the register function', ext_name), 4)
        else
          extension.register(opts)
        end
      end
    end
  end
end

---@param opts Options
M.yank_char1 = function(opts)
  opts = override_opts(opts)
  if opts.multi_windows then
    opts.multi_windows = false
    vim.notify('Cannot use yank across multiple windows', vim.log.levels.WARN)
  end

  local jump_target = require('hop.jump_target')
  local generator = getGenerator(jump_target, opts)
  local prompts = {
    'Yank start pattern: ',
    'Yank end pattern: ',
  }

  ---@type JumpTarget[]
  local targets = {}
  for key, prompt in pairs(prompts) do
    local c = M.get_input_pattern(prompt, 1)
    if not c or c == '' then
      return
    end

    M.hint_with_callback(generator(jump_target.regex_by_case_searching(c, true, opts)), opts, function(jt)
      targets[key] = jt
    end)
  end

  if targets[1] == nil or targets[2] == nil then
    return
  end

  local yank = require('hop.yank')

  local text = yank.get_text(targets[1], targets[2])
  if #text == 0 or text[1] == '' then
    return
  end

  yank.yank_to(text, opts.yank_register)
end

M.paste_char1 = function(opts)
  opts = override_opts(opts)

  local jump_target = require('hop.jump_target')
  local generator = getGenerator(jump_target, opts)

  local c = M.get_input_pattern('Paste 1 char', 1)
  if not c or c == '' then
    return
  end

  M.hint_with_callback(generator(jump_target.regex_by_case_searching(c, true, opts)), opts, function(jt)
    local target = jt

    if target == nil then
      return
    end

    require('hop.yank').paste_from(target, opts.yank_register)
  end)
end

return M<|MERGE_RESOLUTION|>--- conflicted
+++ resolved
@@ -151,12 +151,7 @@
     extmark_options.end_col = end_col
   end
 
-<<<<<<< HEAD
-  vim.api.nvim_buf_set_extmark(buf_handle, hl_ns, start_line, start_col, extmark_options)
-=======
-  vim.api.nvim_buf_set_extmark(buf_handle, hl_ns, start_line, start_col - 1,
-                               extmark_options)
->>>>>>> f095a9ed
+  vim.api.nvim_buf_set_extmark(buf_handle, hl_ns, start_line, start_col - 1, extmark_options)
 end
 
 -- Dim everything out to prepare the Hop session for all windows.
